--- conflicted
+++ resolved
@@ -1918,6 +1918,34 @@
         }
       }
     },
+    "openpitrixModifyAppVersionRequest": {
+      "type": "object",
+      "properties": {
+        "version_id": {
+          "type": "string"
+        },
+        "name": {
+          "type": "string"
+        },
+        "package_name": {
+          "type": "string"
+        },
+        "owner": {
+          "type": "string"
+        },
+        "description": {
+          "type": "string"
+        }
+      }
+    },
+    "openpitrixModifyAppVersionResponse": {
+      "type": "object",
+      "properties": {
+        "app_version": {
+          "$ref": "#/definitions/openpitrixAppVersion"
+        }
+      }
+    },
     "protobufStringValue": {
       "type": "object",
       "properties": {
@@ -2601,37 +2629,6 @@
       },
       "description": "Wrapper message for `bool`.\n\nThe JSON representation for `BoolValue` is JSON `true` and `false`."
     },
-<<<<<<< HEAD
-    "openpitrixModifyAppVersionRequest": {
-      "type": "object",
-      "properties": {
-        "version_id": {
-          "type": "string"
-        },
-        "name": {
-          "type": "string"
-        },
-        "package_name": {
-          "type": "string"
-        },
-        "owner": {
-          "type": "string"
-        },
-        "description": {
-          "type": "string"
-        }
-      }
-    },
-    "openpitrixModifyAppVersionResponse": {
-      "type": "object",
-      "properties": {
-        "app_version": {
-          "$ref": "#/definitions/openpitrixAppVersion"
-        }
-      }
-    },
-    "protobufStringValue": {
-=======
     "protobufUInt32Value": {
       "type": "object",
       "properties": {
@@ -2644,7 +2641,6 @@
       "description": "Wrapper message for `uint32`.\n\nThe JSON representation for `UInt32Value` is JSON number."
     },
     "protobufUInt64Value": {
->>>>>>> 953e3886
       "type": "object",
       "properties": {
         "value": {
