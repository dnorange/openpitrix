--- conflicted
+++ resolved
@@ -32,29 +32,6 @@
 )
 
 const (
-<<<<<<< HEAD
-	ApiGatewayPort          = 9100 // 91 is similar as Pi, Open[Pi]trix
-	RepoManagerPort         = 9101
-	AppManagerPort          = 9102
-	RuntimeManagerPort      = 9103
-	ClusterManagerPort      = 9104
-	JobManagerPort          = 9106
-	TaskManagerPort         = 9107
-	RepoIndexerPort         = 9108
-	PilotServicePort        = 9110
-	FrontgateServicePort    = 9111
-	DroneServicePort        = 9112
-	CategoryManagerPort     = 9113
-	PilotTlsListenPort      = 9114 // public service for frontgate
-	AccountServicePort      = 9115
-	FrontgateFileServerPort = 9116
-	MarketManagerPort       = 9117
-	VendorManagerPort       = 9118
-	IMServicePort           = 9119
-	AMServicePort           = 9120
-	EtcdServicePort         = 2379
-
-=======
 	ApiGatewayPort             = 9100 // 91 is similar as Pi, Open[Pi]trix
 	RepoManagerPort            = 9101
 	AppManagerPort             = 9102
@@ -68,14 +45,13 @@
 	DroneServicePort           = 9112
 	CategoryManagerPort        = 9113
 	PilotTlsListenPort         = 9114 // public service for frontgate
-	IAMServicePort             = 9115
+	AccountServicePort         = 9115
 	FrontgateFileServerPort    = 9116
 	MarketManagerPort          = 9117
 	VendorManagerPort          = 9118
-	IAM2ServicePort            = 9119
+	IMServicePort              = 9119
 	AMServicePort              = 9120
 	EtcdServicePort            = 2379
->>>>>>> a6251746
 	AttachmentManagerPort      = 9120
 	RuntimeProviderManagerPort = 9121
 	NotificationPort           = 9201
