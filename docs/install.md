# To start developing OpenPitrix

The [community repository](https://github.com/openpitrix) hosts all information about
building OpenPitrix from source, how to contribute code
and documentation, who to contact about what, etc.

## Develop OpenPitrix

If you want to build OpenPitrix right away there are three options:

##### You have a working [Go environment].

```
$ go get -d openpitrix.io/openpitrix
$ cd $GOPATH/src/openpitrix.io/openpitrix
$ GOBIN=`pwd`/bin go install ./cmd/...
<<<<<<< HEAD
$ docker run --rm --name openpitrix-mysql -e MYSQL_ROOT_PASSWORD=password -e MYSQL_DATABASE=openpitrix -p 3306:3306 -d mysql:5.6
$ ./bin/api &
$ ./bin/repo &
$ ./bin/app &
$ ./bin/runtime &
$ ./bin/cluster &
=======
$ docker run --rm --name openpitrix-mysql -e MYSQL_ROOT_PASSWORD=password -e MYSQL_DATABASE=openpitrix -p 3306:3306 -d mysql
$ ./bin/openpitrix-api &
$ ./bin/openpitrix-repo &
$ ./bin/openpitrix-app &
$ ./bin/openpitrix-runtime &
$ ./bin/openpitrix-cluster &
>>>>>>> 1cf2b1df
```

##### You have a working [Docker environment].

```
$ git clone https://github.com/openpitrix/openpitrix
$ cd openpitrix
$ make build
$ docker run --rm --name openpitrix-mysql \
    -e MYSQL_ROOT_PASSWORD=password \
    -e MYSQL_DATABASE=openpitrix \
    -p 3306:3306 -d mysql:5.6
$ docker run --rm --name openpitrix-app \
    --link openpitrix-mysql:openpitrix-mysql \
    -d openpitrix app
$ docker run --rm --name openpitrix-runtime \
    --link openpitrix-mysql:openpitrix-mysql \
    -d openpitrix runtime
$ docker run --rm --name openpitrix-cluster \
    --link openpitrix-mysql:openpitrix-mysql \
    -d openpitrix cluster
$ docker run --rm --name openpitrix-repo \
    --link openpitrix-mysql:openpitrix-mysql \
    -d openpitrix repo
$ docker run --rm --name openpitrix-api \
    --link openpitrix-app:openpitrix-app \
    --link openpitrix-runtime:openpitrix-runtime \
    --link openpitrix-cluster:openpitrix-cluster \
    --link openpitrix-repo:openpitrix-repo \
    -p 8080:8080 -d openpitrix api
```

Exit docker runtime environment
```
$ docker kill $(docker ps -f name=openpitrix -q -a)
```

##### You have a working [Docker-Compose environment].

```
$ git clone https://github.com/openpitrix/openpitrix
$ cd openpitrix
$ docker-compose up -d
```

Exit docker runtime environment
```
$ docker-compose down
```

## Test OpenPitrix

Visit http://127.0.0.1:8080/swagger-ui in browser, and try it online.

Or test openpitrix/api service in command line:

```
$ curl http://localhost:8080/v1/apps
{"total_items":0,"total_pages":0,"page_size":10,"current_page":1}
$ curl http://localhost:8080/v1/apps/app-12345678
{"error":"App Id app-12345678 not exist","code":5}
$ curl http://localhost:8080/v1/appruntimes
{"total_items":0,"total_pages":0,"page_size":10,"current_page":1}
$ curl http://localhost:8080/v1/clusters
{"total_items":0,"total_pages":0,"page_size":10,"current_page":1}
$ curl http://localhost:8080/v1/repos
{"total_items":0,"total_pages":0,"page_size":10,"current_page":1}
```<|MERGE_RESOLUTION|>--- conflicted
+++ resolved
@@ -14,21 +14,12 @@
 $ go get -d openpitrix.io/openpitrix
 $ cd $GOPATH/src/openpitrix.io/openpitrix
 $ GOBIN=`pwd`/bin go install ./cmd/...
-<<<<<<< HEAD
 $ docker run --rm --name openpitrix-mysql -e MYSQL_ROOT_PASSWORD=password -e MYSQL_DATABASE=openpitrix -p 3306:3306 -d mysql:5.6
-$ ./bin/api &
-$ ./bin/repo &
-$ ./bin/app &
-$ ./bin/runtime &
-$ ./bin/cluster &
-=======
-$ docker run --rm --name openpitrix-mysql -e MYSQL_ROOT_PASSWORD=password -e MYSQL_DATABASE=openpitrix -p 3306:3306 -d mysql
 $ ./bin/openpitrix-api &
 $ ./bin/openpitrix-repo &
 $ ./bin/openpitrix-app &
 $ ./bin/openpitrix-runtime &
 $ ./bin/openpitrix-cluster &
->>>>>>> 1cf2b1df
 ```
 
 ##### You have a working [Docker environment].
